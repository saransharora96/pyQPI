import os
import logging
import time
from time import sleep
import pandas as pd
from typing import Any, Dict
import cupy as cp
import gc
<<<<<<< HEAD
import asyncio
from multiprocessing import Pool, Manager, Semaphore, Value
=======
from multiprocessing import Pool, Manager, Semaphore, TimeoutError
>>>>>>> 90b562cb
from threading import Thread
import threading
from collections import deque
from logging.handlers import QueueHandler
from rich.live import Live
from classes.Cell import Cell
from classes.AuxiliaryDataGeneration import AuxiliaryDataGeneration
from classes.FeatureExtraction import FeatureExtraction
import utils.dir_utils as file_utils
from resource_management import resource_manager
from progress_bar import initialize_progress_bar, update_progress_bar
from progress_logging import log_result 
from config.config_radiation_resistance import (
    background_ri,
    pixel_x,
    wavelength,
    resistance_mapping,
    files_with_errors,
    dataset_location,
    max_workers,
    initial_workers,
    max_tasks_per_child,
    queue_chunk_size,
    max_large_tasks,
    RESUME_PROCESSING,
    ENABLE_LOGGING
)


def worker_initializer(semaphore, log_queue, active_workers, worker_lock, active_large_tasks, ENABLE_LOGGING):
    """
    Initialize global semaphore for workers.
    """
    global global_semaphore, global_log_queue, global_active_workers, global_worker_lock, global_active_large_tasks
    global_semaphore = semaphore
    global_log_queue = log_queue
    global_active_workers = active_workers 
    global_worker_lock = worker_lock
    global_active_large_tasks = active_large_tasks

    # Clear existing logging handlers to avoid duplicates
    for handler in logging.root.handlers[:]:
        logging.root.removeHandler(handler)

    if ENABLE_LOGGING:
        # Set up logging to pass logs to the main process
        queue_handler = QueueHandler(log_queue)
        logging.root.addHandler(queue_handler)
        logging.root.setLevel(logging.DEBUG)
        logging.debug("Worker initialized with logging enabled.")
    else:
        # Suppress logging
        logging.root.setLevel(logging.CRITICAL)
<<<<<<< HEAD
        logging.debug("Worker initialized with logging suppressed.")

async def process_cell(file_path: str, resistance_label: str, dish_number: int,
                 directories: Dict[str, str], processed_features: Dict[str, Any], csv_lock, worker_index: int):
=======

def log_result(file_path: str, result: Dict[str, Any], csv_lock):
    """
    Logs results using the global logging queue.
    """
    timestamp = time.strftime('%Y-%m-%d %H:%M:%S')
    if "error" in result:
        with open(files_with_errors, "a") as log_file:
            log_file.write(f"{timestamp} - Error processing file {file_path}: {result['error']}\n")
        os.system('cls' if os.name == 'nt' else 'clear')
    else:
        logging.info(f"{result["worker_index"]} - Successfully completed {file_path}")
        with csv_lock:
            file_utils.update_csv(result, output_csv_path)  # Update the CSV with results

async def process_cell(file_path: str, resistance_label: str, dish_number: int,
                 directories: Dict[str, str], processed_features: Dict[str, Any], csv_lock):
>>>>>>> 90b562cb
    results = {"file_path": file_path, "radiation_resistance": resistance_label, "dish_number": dish_number}
    try:
        cell = Cell(file_path, resistance_label, dish_number)
        auxiliary_generator = AuxiliaryDataGeneration(cell, directories, pixel_x=pixel_x, wavelength=wavelength, background_ri=background_ri)
        await auxiliary_generator.generate_and_save_auxiliary_data()
        del auxiliary_generator  # Free auxiliary generator

        # Process only unprocessed features
        unprocessed_features = set(FeatureExtraction.FEATURE_METHODS.keys()) - set(processed_features.get(file_path, []))
        for feature_name in unprocessed_features:
            feature_info = FeatureExtraction.FEATURE_METHODS[feature_name]
            try:
                required_data = await cell.load_data(feature_info["data_type"])
                if required_data is None:
                    raise ValueError(f"Required data '{feature_info['data_type']}' is missing for feature '{feature_name}'.")

                method = feature_info["method"].__func__
                args = feature_info.get("args", [])
                kwargs = feature_info.get("kwargs", {})
                feature_result = method(required_data, *args, **kwargs)

                if isinstance(feature_result, list) or isinstance(feature_result, cp.ndarray):
                    for idx, value in enumerate(feature_result):
                        results[f"{feature_name}_{idx + 1}"] = value
                else:
                    results[feature_name] = feature_result

            except Exception as e:
                logging.warning(f"Feature {feature_name} failed for file {file_path}: {e}")
                results[f"error"] = str(e)

    except Exception as e:
        logging.error(f"Error processing cell {file_path}: {e}", exc_info=True)
        results["error"] = str(e)
        log_result(file_path, results, csv_lock, worker_index)
        return results
    
    finally:
        cell.unload_all_data()
        del cell  # Explicitly delete the object
        cp.get_default_memory_pool().free_all_blocks()  # Free CuPy memory blocks
        cp.get_default_pinned_memory_pool().free_all_blocks()
        gc.collect()  # Trigger garbage collection
        log_result(file_path, results, csv_lock, worker_index)
        return results

<<<<<<< HEAD
def process_file_worker(task, worker_index=-1):
    """
    Worker function to process individual files.
    """
    global global_semaphore, global_log_queue, global_worker_lock  # Use the global semaphore

    task_id = id(task)
    file_path, resistance_label, dish_number, directories, processed_features, csv_lock = task

    try:
        global_semaphore.acquire()
        
        logging.debug(f"[Task {task_id}] Worker {worker_index} started.")
        start_time = time.time()

        _ = asyncio.run(process_cell(file_path, resistance_label, dish_number, directories, processed_features, csv_lock, worker_index))
        elapsed_time = time.time() - start_time
        return {
            "task_id": task_id,
            "worker_index": worker_index,
            "file_path": file_path,
            "dish_number": dish_number,
            "radiation_resistance": resistance_label,
            "elapsed_time": elapsed_time
        }
    
    except Exception as e:
        logging.error(f"[Task {task_id}] Worker encountered an error: {e}", exc_info=True)
        return {
            "task_id": task_id,
            "worker_index": worker_index,
            "file_path": task[0] if isinstance(task, tuple) else None,
            "dish_number": task[2] if isinstance(task, tuple) else None,
            "error": str(e)
        }
    
=======

def process_file_worker(task, worker_index=None):
    """
    Worker function to process individual files.
    """
    global global_semaphore, global_log_queue  # Use the global semaphore
    global_semaphore.acquire()
    try:
        file_path, resistance_label, dish_number, directories, processed_features, csv_lock = task

        result = asyncio.run(
            process_cell(
                file_path,
                resistance_label,
                dish_number,
                directories,
                processed_features,
                csv_lock,
                worker_index
                )
            )
        return {"file_path": file_path, "dish_number": dish_number, "radiation_resistance": resistance_label, "worked_index": worker_index}
    except Exception as e:
        logging.error(f"Worker encountered an error: {e}", exc_info=True)
        return {
            "file_path": task[0],
            "dish_number": task[2],
            "error": str(e),
            "work_index": worker_index,
        }
>>>>>>> 90b562cb
    finally:    
        global_semaphore.release()
        cp.get_default_memory_pool().free_all_blocks() 
        cp.get_default_pinned_memory_pool().free_all_blocks()
        gc.collect()
<<<<<<< HEAD
        logging.debug(f"[Task {task_id}] Worker {worker_index} finished in {elapsed_time:.2f} seconds.")
=======

def restart_pool_ungracefully(num_workers):
    # not graceful, emergency hard cut for memory followed by restart 

    global pool
    if pool is not None:
        pool.terminate()  # Safely terminate the existing pool
        pool.join()       # Wait for the pool's worker processes to exit
    pool = Pool(processes=num_workers, maxtasksperchild=max_tasks_per_child)  # Create a new pool with fewer workers
    logging.info(f"Pool restarted with {num_workers} workers.")

def recreate_pool(worker_count):
    global pool
    if pool is not None:
        pool.close()
        pool.join()
    pool = Pool(processes=worker_count)

def update_ui(progress_layout, usage, current_workers):
    cpu_usage = usage["cpu"]
    panel_text = (
        f"CPU || Workers: {current_workers.value}/{max_workers}"
        f" | Utilization: {cpu_usage['cpu_percent']:.1f}%"
        f" | Memory: {cpu_usage['memory_percent']:.1f}%"
    )
    for key, gpu in usage.items():
        if "gpu" in key:
            panel_text += (
                f" || GPU: Utilization: {gpu['percent']:.1f}%"
                f" | Memory: {gpu['memory_used']:.1f}/{gpu['memory_total']:.1f} GB"
                f" | Temperature: {gpu['temperature']:.1f}°C"
            )
    monitor_panel = Panel(panel_text)
    progress_layout["monitor"].update(monitor_panel)

def resource_manager(progress_layout, current_workers, semaphore, worker_lock, stop_event):
    """
    Monitors system resources, updates the Rich layout, and throttles workers based on memory usage.
    """
    upper_threshold, lower_threshold, critical_threshold = memory_thresholds
    restart_counter = 0

    while not stop_event.is_set():
        try:
            usage = file_utils.get_resource_usage()
            cpu_usage = usage["cpu"]
            cpu_memory_usage = cpu_usage["memory_percent"]

            try:
                # Update worker counts based on memory usage
                with worker_lock:
                    if cpu_memory_usage > critical_threshold:
                        logging.warning(f"Memory above critical threshold ({critical_threshold}%). Restarting pool... (Restart #{restart_counter})")
                        restart_counter += 1
                        semaphore.acquire()  # Block new tasks
                        current_workers.value = max(min(current_workers.value - 1, max_workers),1)
                        restart_pool_ungracefully(current_workers.value)
                        semaphore.release()  # Allow tasks again

                    elif cpu_memory_usage > upper_threshold and current_workers.value > 2:
                        current_workers.value -= 1  # Decrease workers
                        semaphore.acquire()
                        recreate_pool(current_workers.value)

                    elif cpu_memory_usage < lower_threshold and current_workers.value < max_workers:
                        current_workers.value += 1  # Increase workers
                        semaphore.release()
                        recreate_pool(current_workers.value)

            except:
                logging.error("Unable to update current_workers", exc_info=True)
            update_ui(progress_layout, usage, current_workers)
        except Exception as e:
            logging.error(f"Error in resource manager: {e}", exc_info=True)
            break

        finally:
            time.sleep(resource_check_frequency)  # Delay to avoid tight looping
>>>>>>> 90b562cb

def populate_queue(base_dir, resistance_mapping, task_queue, completely_processed_files, processed_features_for_each_file, csv_lock):
    """Populate a multiprocessing queue with all file processing tasks."""
    
    tasks = []
    for resistance_folder in resistance_mapping.keys():
        resistance_path = os.path.join(base_dir, resistance_folder)
        if not os.path.isdir(resistance_path):
            continue
        for dish_folder in os.listdir(resistance_path):
            dish_path = os.path.join(resistance_path, dish_folder)
            if os.path.isdir(dish_path) and dish_folder.startswith("dish"):
                resistance_label, dish_number = file_utils.get_resistance_label_and_dish(
                    resistance_mapping, resistance_path, dish_folder
                )
            directories = file_utils.get_output_directories(dish_path)
            files_in_directory = [os.path.join(dish_path, filename) for filename in os.listdir(dish_path)]
            completely_processed_files = set(completely_processed_files)

            files = [
                file for file in files_in_directory
                if file.endswith((".tiff", ".tif"))
                and "MIP" not in file
                and "phase" not in file
                and "mask" not in file
                and "segment" not in file
                and os.path.isfile(file)
                and file not in completely_processed_files
            ]
            for file_path in files:
                file_size = os.path.getsize(file_path)
<<<<<<< HEAD
                tasks.append((file_size,(file_path, resistance_label, dish_number, directories, processed_features_for_each_file, csv_lock)))
=======
                tasks.append(
                    (
                    file_size,
                        (
                        file_path, 
                        resistance_label, 
                        dish_number, 
                        directories,
                        processed_features_for_each_file,
                        csv_lock
                        )
                    )
                )
>>>>>>> 90b562cb
    tasks.sort(reverse=True, key=lambda x: x[0])
    task_queue.extend([task for _, task in tasks]) 

def process_directory(base_dir: str, output_csv_path: str, csv_lock, log_queue) -> None:

    # Setup multiprocessing managers for state sharing across processes
    manager = Manager()
    task_queue = manager.Queue()
    stop_event = threading.Event()
    worker_lock = manager.Lock()
    active_workers = manager.Value('i', 0)  # Tracks the number of active workers
    paused = manager.Value('b', False)
    processed_features_for_each_file = manager.dict()

    completely_processed_files = list()  # Files where all features are processed
    files_in_csv = set()

    if RESUME_PROCESSING and os.path.exists(output_csv_path):
        existing_data = pd.read_csv(output_csv_path)
        files_in_csv.update(existing_data['file_path'].tolist())
        all_features = set(FeatureExtraction.FEATURE_METHODS.keys())  # Define all possible features

        for _, row in existing_data.iterrows():
            file_path = row["file_path"]
            features = [col for col in row.index if col not in ["file_path", "error"] and not pd.isna(row[col])]
            processed_features_for_each_file[file_path] = set(features)

            # Check if all features are processed for this file
            if all_features.issubset(features):
                if file_path not in completely_processed_files:  # Check for uniqueness before appending
                    completely_processed_files.append(file_path)

    else:
        file_utils.reset_processing_environment(dataset_location, files_with_errors, output_csv_path)

    total_files = file_utils.count_total_files(base_dir, resistance_mapping)
    already_processed = len(completely_processed_files)
<<<<<<< HEAD
    progress, progress_layout, progress_task = initialize_progress_bar(total_files, already_processed)
=======
    
    task_queue = deque()

    try:
        populate_queue(base_dir, resistance_mapping, task_queue, completely_processed_files, processed_features_for_each_file, csv_lock)
    except:
        logging.error("Error populating queue", exc_info=True)
        
    # Define progress bar
    progress = Progress(
        TextColumn("[bold blue]OVERALL PROGRESS:"),
        TextColumn(" | [cyan]Cell Line: {task.fields[current_cell_line]}"),
        TextColumn(" | [cyan]Dish: {task.fields[current_dish]}"),
        BarColumn(),
        "[progress.percentage]{task.percentage:>3.0f}%",
        TimeElapsedColumn(),
        TimeRemainingColumn(),
        TextColumn("[green]{task.completed}/{task.total} files"),
        TextColumn(" | [green]{task.fields[seconds_per_file]:.2f} sec/file")
    )
    progress_task = progress.add_task("Processing Files", total=total_files, completed=already_processed, seconds_per_file=0.0, current_dish="Starting...", current_cell_line="Starting...")
>>>>>>> 90b562cb

    current_workers = manager.Value('i', initial_workers)
    semaphore = Semaphore(max_workers)
    resource_manager_thread = Thread(
        target=resource_manager,
        args=(
            progress_layout,
            current_workers,
            active_workers,
            semaphore,
            worker_lock,
            paused,
            stop_event
        ),
        daemon=True
    )
    resource_manager_thread.start()
<<<<<<< HEAD

    try:
        task_queue = deque()
        populate_queue(base_dir, resistance_mapping, task_queue, completely_processed_files, processed_features_for_each_file, csv_lock)
    except:
        logging.error("Error populating queue", exc_info=True)

    session_start_time = time.time()
    session_file_count = 0
  
    active_large_tasks = manager.Value('i', 0)
    reserved_workers = [0, 4, 8]
    active_worker_cores = manager.dict({i: False for i in range(current_workers.value)})

=======
    start_time = time.time()  # Record the start time
    large_task_results = []  # Track AsyncResult objects for large tasks
>>>>>>> 90b562cb
    with Live(progress_layout, refresh_per_second=1):
        try:
            with Pool(
                processes=initial_workers,
                maxtasksperchild=max_tasks_per_child,
                initializer=worker_initializer,
                initargs=(semaphore, log_queue, active_workers, worker_lock, active_large_tasks, ENABLE_LOGGING)
            ) as pool:
<<<<<<< HEAD
                # List to track async results of large tasks
                large_task_results = []
                
                while task_queue or large_task_results:
                    if paused.value:
                        sleep(1)
                        continue

                    # Assign large tasks only when memory usage is low and fewer than 2 large tasks are active
                    large_tasks = []
                    with worker_lock:  # Use the shared lock
                        if active_large_tasks.value < max_large_tasks:
                            while not paused.value and task_queue and len(large_tasks) < (max_large_tasks - active_large_tasks.value):
                                large_tasks.append(task_queue.popleft())

                    if large_tasks:
                        logging.debug(f"Submitting {len(large_tasks)} large tasks.")

                        for task in large_tasks:
                            # Find the first free reserved worker
                            free_worker = next(
                                (core for core in reserved_workers if not active_worker_cores.get(core, False)),
                                None
                            )
                            if free_worker is not None:
                                with worker_lock:
                                    active_worker_cores[free_worker] = True  # Mark reserved worker as active
                                    active_large_tasks.value += 1  # Increment active large task count
                                    active_workers.value += 1
                                
                                logging.debug(f"Assigning large task {id(task)} to reserved worker {free_worker}")

                                # Submit the large task
                                async_result = pool.apply_async(
                                    process_file_worker,
                                    args=(task,),
                                    kwds={"worker_index": free_worker}
                                )
                                large_task_results.append(async_result)
                                session_file_count += 1
                            else:
                                logging.warning("No reserved workers available for large tasks.")

                    # Check for completion of large tasks
                    for async_result in large_task_results[:]:
                        if async_result.ready():  # Non-blocking check
                            result = async_result.get()  # Retrieve the result
                            large_task_results.remove(async_result)
                            with worker_lock:
                                # Mark the reserved worker as free
                                worker_index = result.get("worker_index", None)
                                if worker_index in reserved_workers:
                                    active_worker_cores[worker_index] = False  # Free the reserved worker
                                    logging.debug(f"Worker {worker_index} is now free for large tasks.")
                                active_large_tasks.value -= 1  # Decrement active large task count
                                active_workers.value -= 1
                                logging.debug(f"Active large tasks decremented: {active_large_tasks.value}")
                            update_progress_bar(progress, progress_task, session_start_time, session_file_count, result)

                    if active_workers.value < current_workers.value:  # Use remaining workers
                        # Submit smaller tasks for other workers
                        small_tasks = []
                        while (
                            not paused.value and task_queue 
                            and len(small_tasks) < (current_workers.value - active_workers.value) 
                            and len(small_tasks) < queue_chunk_size
                            and len(small_tasks) < max_workers-max_large_tasks
                        ):
                            small_tasks.append(task_queue.pop())  # Get the smallest task
                        
                        if small_tasks:
                            logging.debug(f"Submitting {len(small_tasks)} small tasks.")
                            for task in small_tasks:
                                # Find the first free, non-reserved worker
                                free_worker = next(
                                    (core for core, active in active_worker_cores.items()
                                    if not active and core not in reserved_workers),
                                    None
                                )
                                if free_worker is not None:
                                    with worker_lock:
                                        active_worker_cores[free_worker] = True  # Mark worker as active
                                        active_workers.value += 1

                                    logging.debug(f"Assigning small task {id(task)} to worker {free_worker}")
                                    
                                     # Submit the task with a callback to update the progress bar
                                    def task_complete_callback(result):
                                        with worker_lock:
                                            worker_index = result.get("worker_index")
                                            if worker_index is not None:
                                                active_worker_cores[worker_index] = False
                                                active_workers.value -= 1
                                                logging.debug(f"Worker {worker_index} is now free. Active workers decremented to: {active_workers.value}")
                                            else:
                                                logging.error("Callback result missing 'worker_index'.")
                                        update_progress_bar(progress, progress_task, session_start_time, session_file_count, result)

                                    # Submit the task
                                    async_result = pool.apply_async(
                                        process_file_worker,
                                        args=(task,),
                                        kwds={"worker_index": free_worker},
                                        callback=task_complete_callback
                                    )
                                    session_file_count += 1
                                else:
                                    logging.debug("No free workers available for small tasks.")
                                    break
                                    
                                # Allow some time for tasks to progress (more efficient for CPU)
                                sleep(0.1)
=======
                while task_queue or large_task_results:
                    completed_large_tasks = [task for task in large_task_results if task.ready()]
                    for task in completed_large_tasks:
                        result = task.get()  # Fetch the result of the completed task
                        large_task_results.remove(task)

                        elapsed_time = time.time() - start_time
                        completed_files = progress.tasks[progress_task].completed + 1
                        seconds_per_file = elapsed_time / completed_files if completed_files > 0 else 0.0

                        progress.update(
                            progress_task,
                            advance=1,
                            seconds_per_file=seconds_per_file,
                            current_dish=result.get("dish_number", "Unknown"),
                            current_cell_line=result.get("radiation_resistance", "Unknown"),
                        )
>>>>>>> 90b562cb

                    usage = file_utils.get_resource_usage()
                    memory_usage = usage["cpu"]["memory_percent"]

                    if task_queue and memory_usage < memory_thresholds[0]:
                        largest_task = task_queue.popleft()  # Get the largest task
                        try:
                            async_result = pool.apply_async(
                                process_file_worker, args=(largest_task,), kwds={"worker_index": 0}
                            )
                        except TimeoutError:
                            logging.error(f"Task timed out: {largest_task}")
                        large_task_results.append(async_result)

                    # Submit a chunk of smaller tasks
                    small_tasks = []
                    while (
                        memory_usage < memory_thresholds[0]
                        and len(small_tasks) < queue_chunk_size
                        and task_queue
                    ):
                        small_tasks.append(task_queue.pop())  # Get the smallest task

                    # Process small tasks incrementally
                    if small_tasks:
                        for result in pool.imap_unordered(process_file_worker, small_tasks):
                            resistance_label = result.get("radiation_resistance", "Unknown")
                            dish_number = result.get("dish_number", "Unknown")

                            elapsed_time = time.time() - start_time
                            completed_files = progress.tasks[progress_task].completed + 1
                            seconds_per_file = elapsed_time / completed_files if completed_files > 0 else 0.0

                            # Update the progress bar
                            progress.update(
                                progress_task,
                                advance=1,
                                seconds_per_file=seconds_per_file,
                                current_cell_line=resistance_label,
                                current_dish=dish_number,
                            )
                        
            logging.info("All tasks completed.")
        except:
            logging.error("Error with pool", exc_info=True)
        finally:
            pool.close()
            pool.join()
            stop_event.set()  # stop threads
            gc.collect()
            cp.get_default_memory_pool().free_all_blocks()
            resource_manager_thread.join()
            os.system("cls" if os.name == "nt" else "clear")  # clear terminal<|MERGE_RESOLUTION|>--- conflicted
+++ resolved
@@ -6,14 +6,11 @@
 from typing import Any, Dict
 import cupy as cp
 import gc
-<<<<<<< HEAD
 import asyncio
 from multiprocessing import Pool, Manager, Semaphore, Value
-=======
-from multiprocessing import Pool, Manager, Semaphore, TimeoutError
->>>>>>> 90b562cb
 from threading import Thread
 import threading
+from collections import deque
 from collections import deque
 from logging.handlers import QueueHandler
 from rich.live import Live
@@ -65,30 +62,10 @@
     else:
         # Suppress logging
         logging.root.setLevel(logging.CRITICAL)
-<<<<<<< HEAD
         logging.debug("Worker initialized with logging suppressed.")
 
 async def process_cell(file_path: str, resistance_label: str, dish_number: int,
                  directories: Dict[str, str], processed_features: Dict[str, Any], csv_lock, worker_index: int):
-=======
-
-def log_result(file_path: str, result: Dict[str, Any], csv_lock):
-    """
-    Logs results using the global logging queue.
-    """
-    timestamp = time.strftime('%Y-%m-%d %H:%M:%S')
-    if "error" in result:
-        with open(files_with_errors, "a") as log_file:
-            log_file.write(f"{timestamp} - Error processing file {file_path}: {result['error']}\n")
-        os.system('cls' if os.name == 'nt' else 'clear')
-    else:
-        logging.info(f"{result["worker_index"]} - Successfully completed {file_path}")
-        with csv_lock:
-            file_utils.update_csv(result, output_csv_path)  # Update the CSV with results
-
-async def process_cell(file_path: str, resistance_label: str, dish_number: int,
-                 directories: Dict[str, str], processed_features: Dict[str, Any], csv_lock):
->>>>>>> 90b562cb
     results = {"file_path": file_path, "radiation_resistance": resistance_label, "dish_number": dish_number}
     try:
         cell = Cell(file_path, resistance_label, dish_number)
@@ -135,7 +112,6 @@
         log_result(file_path, results, csv_lock, worker_index)
         return results
 
-<<<<<<< HEAD
 def process_file_worker(task, worker_index=-1):
     """
     Worker function to process individual files.
@@ -172,129 +148,17 @@
             "error": str(e)
         }
     
-=======
-
-def process_file_worker(task, worker_index=None):
-    """
-    Worker function to process individual files.
-    """
-    global global_semaphore, global_log_queue  # Use the global semaphore
-    global_semaphore.acquire()
-    try:
-        file_path, resistance_label, dish_number, directories, processed_features, csv_lock = task
-
-        result = asyncio.run(
-            process_cell(
-                file_path,
-                resistance_label,
-                dish_number,
-                directories,
-                processed_features,
-                csv_lock,
-                worker_index
-                )
-            )
-        return {"file_path": file_path, "dish_number": dish_number, "radiation_resistance": resistance_label, "worked_index": worker_index}
-    except Exception as e:
-        logging.error(f"Worker encountered an error: {e}", exc_info=True)
-        return {
-            "file_path": task[0],
-            "dish_number": task[2],
-            "error": str(e),
-            "work_index": worker_index,
-        }
->>>>>>> 90b562cb
     finally:    
         global_semaphore.release()
         cp.get_default_memory_pool().free_all_blocks() 
         cp.get_default_pinned_memory_pool().free_all_blocks()
         gc.collect()
-<<<<<<< HEAD
         logging.debug(f"[Task {task_id}] Worker {worker_index} finished in {elapsed_time:.2f} seconds.")
-=======
-
-def restart_pool_ungracefully(num_workers):
-    # not graceful, emergency hard cut for memory followed by restart 
-
-    global pool
-    if pool is not None:
-        pool.terminate()  # Safely terminate the existing pool
-        pool.join()       # Wait for the pool's worker processes to exit
-    pool = Pool(processes=num_workers, maxtasksperchild=max_tasks_per_child)  # Create a new pool with fewer workers
-    logging.info(f"Pool restarted with {num_workers} workers.")
-
-def recreate_pool(worker_count):
-    global pool
-    if pool is not None:
-        pool.close()
-        pool.join()
-    pool = Pool(processes=worker_count)
-
-def update_ui(progress_layout, usage, current_workers):
-    cpu_usage = usage["cpu"]
-    panel_text = (
-        f"CPU || Workers: {current_workers.value}/{max_workers}"
-        f" | Utilization: {cpu_usage['cpu_percent']:.1f}%"
-        f" | Memory: {cpu_usage['memory_percent']:.1f}%"
-    )
-    for key, gpu in usage.items():
-        if "gpu" in key:
-            panel_text += (
-                f" || GPU: Utilization: {gpu['percent']:.1f}%"
-                f" | Memory: {gpu['memory_used']:.1f}/{gpu['memory_total']:.1f} GB"
-                f" | Temperature: {gpu['temperature']:.1f}°C"
-            )
-    monitor_panel = Panel(panel_text)
-    progress_layout["monitor"].update(monitor_panel)
-
-def resource_manager(progress_layout, current_workers, semaphore, worker_lock, stop_event):
-    """
-    Monitors system resources, updates the Rich layout, and throttles workers based on memory usage.
-    """
-    upper_threshold, lower_threshold, critical_threshold = memory_thresholds
-    restart_counter = 0
-
-    while not stop_event.is_set():
-        try:
-            usage = file_utils.get_resource_usage()
-            cpu_usage = usage["cpu"]
-            cpu_memory_usage = cpu_usage["memory_percent"]
-
-            try:
-                # Update worker counts based on memory usage
-                with worker_lock:
-                    if cpu_memory_usage > critical_threshold:
-                        logging.warning(f"Memory above critical threshold ({critical_threshold}%). Restarting pool... (Restart #{restart_counter})")
-                        restart_counter += 1
-                        semaphore.acquire()  # Block new tasks
-                        current_workers.value = max(min(current_workers.value - 1, max_workers),1)
-                        restart_pool_ungracefully(current_workers.value)
-                        semaphore.release()  # Allow tasks again
-
-                    elif cpu_memory_usage > upper_threshold and current_workers.value > 2:
-                        current_workers.value -= 1  # Decrease workers
-                        semaphore.acquire()
-                        recreate_pool(current_workers.value)
-
-                    elif cpu_memory_usage < lower_threshold and current_workers.value < max_workers:
-                        current_workers.value += 1  # Increase workers
-                        semaphore.release()
-                        recreate_pool(current_workers.value)
-
-            except:
-                logging.error("Unable to update current_workers", exc_info=True)
-            update_ui(progress_layout, usage, current_workers)
-        except Exception as e:
-            logging.error(f"Error in resource manager: {e}", exc_info=True)
-            break
-
-        finally:
-            time.sleep(resource_check_frequency)  # Delay to avoid tight looping
->>>>>>> 90b562cb
 
 def populate_queue(base_dir, resistance_mapping, task_queue, completely_processed_files, processed_features_for_each_file, csv_lock):
     """Populate a multiprocessing queue with all file processing tasks."""
     
+    tasks = []
     tasks = []
     for resistance_folder in resistance_mapping.keys():
         resistance_path = os.path.join(base_dir, resistance_folder)
@@ -322,23 +186,7 @@
             ]
             for file_path in files:
                 file_size = os.path.getsize(file_path)
-<<<<<<< HEAD
                 tasks.append((file_size,(file_path, resistance_label, dish_number, directories, processed_features_for_each_file, csv_lock)))
-=======
-                tasks.append(
-                    (
-                    file_size,
-                        (
-                        file_path, 
-                        resistance_label, 
-                        dish_number, 
-                        directories,
-                        processed_features_for_each_file,
-                        csv_lock
-                        )
-                    )
-                )
->>>>>>> 90b562cb
     tasks.sort(reverse=True, key=lambda x: x[0])
     task_queue.extend([task for _, task in tasks]) 
 
@@ -376,31 +224,7 @@
 
     total_files = file_utils.count_total_files(base_dir, resistance_mapping)
     already_processed = len(completely_processed_files)
-<<<<<<< HEAD
     progress, progress_layout, progress_task = initialize_progress_bar(total_files, already_processed)
-=======
-    
-    task_queue = deque()
-
-    try:
-        populate_queue(base_dir, resistance_mapping, task_queue, completely_processed_files, processed_features_for_each_file, csv_lock)
-    except:
-        logging.error("Error populating queue", exc_info=True)
-        
-    # Define progress bar
-    progress = Progress(
-        TextColumn("[bold blue]OVERALL PROGRESS:"),
-        TextColumn(" | [cyan]Cell Line: {task.fields[current_cell_line]}"),
-        TextColumn(" | [cyan]Dish: {task.fields[current_dish]}"),
-        BarColumn(),
-        "[progress.percentage]{task.percentage:>3.0f}%",
-        TimeElapsedColumn(),
-        TimeRemainingColumn(),
-        TextColumn("[green]{task.completed}/{task.total} files"),
-        TextColumn(" | [green]{task.fields[seconds_per_file]:.2f} sec/file")
-    )
-    progress_task = progress.add_task("Processing Files", total=total_files, completed=already_processed, seconds_per_file=0.0, current_dish="Starting...", current_cell_line="Starting...")
->>>>>>> 90b562cb
 
     current_workers = manager.Value('i', initial_workers)
     semaphore = Semaphore(max_workers)
@@ -418,7 +242,6 @@
         daemon=True
     )
     resource_manager_thread.start()
-<<<<<<< HEAD
 
     try:
         task_queue = deque()
@@ -433,10 +256,6 @@
     reserved_workers = [0, 4, 8]
     active_worker_cores = manager.dict({i: False for i in range(current_workers.value)})
 
-=======
-    start_time = time.time()  # Record the start time
-    large_task_results = []  # Track AsyncResult objects for large tasks
->>>>>>> 90b562cb
     with Live(progress_layout, refresh_per_second=1):
         try:
             with Pool(
@@ -445,7 +264,6 @@
                 initializer=worker_initializer,
                 initargs=(semaphore, log_queue, active_workers, worker_lock, active_large_tasks, ENABLE_LOGGING)
             ) as pool:
-<<<<<<< HEAD
                 # List to track async results of large tasks
                 large_task_results = []
                 
@@ -558,67 +376,7 @@
                                     
                                 # Allow some time for tasks to progress (more efficient for CPU)
                                 sleep(0.1)
-=======
-                while task_queue or large_task_results:
-                    completed_large_tasks = [task for task in large_task_results if task.ready()]
-                    for task in completed_large_tasks:
-                        result = task.get()  # Fetch the result of the completed task
-                        large_task_results.remove(task)
-
-                        elapsed_time = time.time() - start_time
-                        completed_files = progress.tasks[progress_task].completed + 1
-                        seconds_per_file = elapsed_time / completed_files if completed_files > 0 else 0.0
-
-                        progress.update(
-                            progress_task,
-                            advance=1,
-                            seconds_per_file=seconds_per_file,
-                            current_dish=result.get("dish_number", "Unknown"),
-                            current_cell_line=result.get("radiation_resistance", "Unknown"),
-                        )
->>>>>>> 90b562cb
-
-                    usage = file_utils.get_resource_usage()
-                    memory_usage = usage["cpu"]["memory_percent"]
-
-                    if task_queue and memory_usage < memory_thresholds[0]:
-                        largest_task = task_queue.popleft()  # Get the largest task
-                        try:
-                            async_result = pool.apply_async(
-                                process_file_worker, args=(largest_task,), kwds={"worker_index": 0}
-                            )
-                        except TimeoutError:
-                            logging.error(f"Task timed out: {largest_task}")
-                        large_task_results.append(async_result)
-
-                    # Submit a chunk of smaller tasks
-                    small_tasks = []
-                    while (
-                        memory_usage < memory_thresholds[0]
-                        and len(small_tasks) < queue_chunk_size
-                        and task_queue
-                    ):
-                        small_tasks.append(task_queue.pop())  # Get the smallest task
-
-                    # Process small tasks incrementally
-                    if small_tasks:
-                        for result in pool.imap_unordered(process_file_worker, small_tasks):
-                            resistance_label = result.get("radiation_resistance", "Unknown")
-                            dish_number = result.get("dish_number", "Unknown")
-
-                            elapsed_time = time.time() - start_time
-                            completed_files = progress.tasks[progress_task].completed + 1
-                            seconds_per_file = elapsed_time / completed_files if completed_files > 0 else 0.0
-
-                            # Update the progress bar
-                            progress.update(
-                                progress_task,
-                                advance=1,
-                                seconds_per_file=seconds_per_file,
-                                current_cell_line=resistance_label,
-                                current_dish=dish_number,
-                            )
-                        
+
             logging.info("All tasks completed.")
         except:
             logging.error("Error with pool", exc_info=True)
